--- conflicted
+++ resolved
@@ -33,11 +33,7 @@
 
 def lsq_linear(A, b, bounds=(-np.inf, np.inf), method='trf', tol=1e-10,
                lsq_solver=None, lsmr_tol=None, max_iter=None,
-<<<<<<< HEAD
                verbose=0, *, lsmr_maxiter=None,):
-=======
-               verbose=0, *, lsmr_max_iter=None,):
->>>>>>> 4b3c693d
     r"""Solve a linear least-squares problem with bounds on the variables.
 
     Given a m-by-n design matrix A and a target vector b with m elements,
@@ -111,11 +107,7 @@
             * 0 : work silently (default).
             * 1 : display a termination report.
             * 2 : display progress during iterations.
-<<<<<<< HEAD
     lsmr_maxiter : None or int, optional
-=======
-    lsmr_max_iter : None or int, optional
->>>>>>> 4b3c693d
         Maximum number of iterations for the lsmr least squares solver,
         if it is used (by setting ``lsq_solver='lsmr'``). If None (default), it
         uses lsmr's default of ``min(m, n)`` where ``m`` and ``n`` are the
@@ -159,11 +151,7 @@
         ``sparse.linalg.lsmr`` for more information). This output can be
         useful for determining the convergence of the least squares solver,
         particularly the iterative ``'lsmr'`` solver. The unbounded least
-<<<<<<< HEAD
-        squares problem is to minimize 0.5 * ||A x - b||**2.
-=======
         squares problem is to minimize ``0.5 * ||A x - b||**2``.
->>>>>>> 4b3c693d
     nit : int
         Number of iterations. Zero if the unconstrained solution is optimal.
     status : int
@@ -305,20 +293,11 @@
         raise ValueError("Each lower bound must be strictly less than each "
                          "upper bound.")
 
-<<<<<<< HEAD
     if lsmr_maxiter is not None and lsmr_maxiter < 1:
         raise ValueError("`lsmr_maxiter` must be None or positive integer.")
 
     if not ((isinstance(lsmr_tol, float) and lsmr_tol > 0) or
-            (isinstance(lsmr_tol, str) and lsmr_tol == 'auto') or
-            lsmr_tol is None):
-=======
-    if lsmr_max_iter is not None and lsmr_max_iter < 1:
-        raise ValueError("`lsmr_max_iter` must be None or positive integer.")
-
-    if not ((isinstance(lsmr_tol, float) and lsmr_tol > 0) or
             lsmr_tol in ('auto', None)):
->>>>>>> 4b3c693d
         raise ValueError("`lsmr_tol` must be None, 'auto', or positive float.")
 
     if lsq_solver == 'exact':
@@ -327,11 +306,7 @@
         first_lsmr_tol = lsmr_tol  # tol of first call to lsmr
         if lsmr_tol is None or lsmr_tol == 'auto':
             first_lsmr_tol = 1e-2 * tol  # default if lsmr_tol not defined
-<<<<<<< HEAD
         unbd_lsq = lsmr(A, b, maxiter=lsmr_maxiter,
-=======
-        unbd_lsq = lsmr(A, b, maxiter=lsmr_max_iter,
->>>>>>> 4b3c693d
                         atol=first_lsmr_tol, btol=first_lsmr_tol)
     x_lsq = unbd_lsq[0]  # extract the solution from the least squares solver
 
@@ -356,11 +331,7 @@
 
     if method == 'trf':
         res = trf_linear(A, b, x_lsq, lb, ub, tol, lsq_solver, lsmr_tol,
-<<<<<<< HEAD
                          max_iter, verbose, lsmr_maxiter=lsmr_maxiter)
-=======
-                         max_iter, verbose, lsmr_max_iter=lsmr_max_iter)
->>>>>>> 4b3c693d
     elif method == 'bvls':
         res = bvls(A, b, x_lsq, lb, ub, tol, max_iter, verbose)
 
