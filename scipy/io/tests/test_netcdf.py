--- conflicted
+++ resolved
@@ -14,11 +14,7 @@
 
 import numpy as np
 from numpy.compat import asbytes
-<<<<<<< HEAD
-from numpy.testing import dec
-=======
-from numpy.testing import assert_
->>>>>>> 76a983ec
+from numpy.testing import dec, assert_
 
 from scipy.io.netcdf import netcdf_file
 
